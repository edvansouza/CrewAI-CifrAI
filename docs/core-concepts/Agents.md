---
title: crewAI Agents
description: What are crewAI Agents and how to use them.
---

## What is an Agent?
!!! note "What is an Agent?"
    An agent is an **autonomous unit** programmed to:
    <ul>
      <li class='leading-3'>Perform tasks</li>
      <li class='leading-3'>Make decisions</li>
      <li class='leading-3'>Communicate with other agents</li>
    </ul>
      <br/>
    Think of an agent as a member of a team, with specific skills and a particular job to do. Agents can have different roles like 'Researcher', 'Writer', or 'Customer Support', each contributing to the overall goal of the crew.

## Agent Attributes

| Attribute                  | Description                                                                                                                                                                                                                                    |
| :------------------------- | :--------------------------------------------------------------------------------------------------------------------------------------------------------------------------------------------------------------------------------------------- |
| **Role**                   | Defines the agent's function within the crew. It determines the kind of tasks the agent is best suited for.                                                                                                                                    |
| **Goal**                   | The individual objective that the agent aims to achieve. It guides the agent's decision-making process.                                                                                                                                        |
| **Backstory**              | Provides context to the agent's role and goal, enriching the interaction and collaboration dynamics.                                                                                                                                           |
| **LLM** *(optional)*       | Represents the language model that will run the agent. It dynamically fetches the model name from the `OPENAI_MODEL_NAME` environment variable, defaulting to "gpt-4" if not specified.                                                         |
| **Tools** *(optional)*     | Set of capabilities or functions that the agent can use to perform tasks. Expected to be instances of custom classes compatible with the agent's execution environment. Tools are initialized with a default value of an empty list.             |
| **Function Calling LLM** *(optional)* | Specifies the language model that will handle the tool calling for this agent, overriding the crew function calling LLM if passed. Default is `None`.                                                                                          |
| **Max Iter** *(optional)*  | `max_iter` is the maximum number of iterations the agent can perform before being forced to give its best answer. Default is `25`.                                                                                                                           |
| **Max RPM** *(optional)*   | `max_rpm` is Tte maximum number of requests per minute the agent can perform to avoid rate limits. It's optional and can be left unspecified, with a default value of `None`.                                                                               |
| **Max Execution Time** *(optional)*   | `max_execution_time` is the Maximum execution time for an agent to execute a task. It's optional and can be left unspecified, with a default value of `None`, meaning no max execution time.                                                                     |
| **Verbose** *(optional)*   | Setting this to `True` configures the internal logger to provide detailed execution logs, aiding in debugging and monitoring. Default is `False`.                                                                                              |
| **Allow Delegation** *(optional)* | Agents can delegate tasks or questions to one another, ensuring that each task is handled by the most suitable agent. Default is `True`.                                                                                                       |
| **Step Callback** *(optional)* | A function that is called after each step of the agent. This can be used to log the agent's actions or to perform other operations. It will overwrite the crew `step_callback`.                                                               |
| **Cache** *(optional)*     | Indicates if the agent should use a cache for tool usage. Default is `True`.                                                                                                                                                                  |
| **System Template** *(optional)*     | Specifies the system format for the agent. Default is `None`.                                                                                                                                                                  |
| **Prompt Template** *(optional)*     | Specifies the prompt format for the agent. Default is `None`.                                                                                                                                                                  |
| **Response Template** *(optional)*     | Specifies the response format for the agent. Default is `None`.                                                                                                                                                                  |
## Creating an Agent

!!! note "Agent Interaction"
    Agents can interact with each other using crewAI's built-in delegation and communication mechanisms. This allows for dynamic task management and problem-solving within the crew.

To create an agent, you would typically initialize an instance of the `Agent` class with the desired properties. Here's a conceptual example including all attributes:

```python
# Example: Creating an agent with all attributes
from crewai import Agent

agent = Agent(
  role='Data Analyst',
  goal='Extract actionable insights',
  backstory="""You're a data analyst at a large company.
  You're responsible for analyzing data and providing insights
  to the business.
  You're currently working on a project to analyze the
  performance of our marketing campaigns.""",
  tools=[my_tool1, my_tool2],  # Optional, defaults to an empty list
  llm=my_llm,  # Optional
  function_calling_llm=my_llm,  # Optional
  max_iter=15,  # Optional
  max_rpm=None, # Optional
  max_execution_time=None, # Optional
  verbose=True,  # Optional
  allow_delegation=True,  # Optional
  step_callback=my_intermediate_step_callback,  # Optional
  cache=True,  # Optional
  system_template=my_system_template,  # Optional
  prompt_template=my_prompt_template,  # Optional
  response_template=my_response_template,  # Optional
  config=my_config,  # Optional
  crew=my_crew,  # Optional
  tools_handler=my_tools_handler,  # Optional
  cache_handler=my_cache_handler,  # Optional
  callbacks=[callback1, callback2],  # Optional
  agent_executor=my_agent_executor  # Optional
)
```

<<<<<<< HEAD
## Using a Custom Agent
!!! note "Custom Agent Usage with BaseAgent"
    Use other agents like llamaIndex. We created a BaseAgent, which is a wrapper around the core Agent class to run tasks, delegate tasks and ask questions to other agents in your crew and still fully customizable to fit all your needs.

    We currently have llamaIndex, and langchain custom agents implemented using the BaseAgent class with the minumum requirements for compatiblity with CrewAI. They can be orchestrated with each other using agents that suit specific tasks - like RAG tasks with llamaIndex and easily adding search tools with langchain custom agents.

    Overall, we aim to leverage the ecosystem of existing and custom AI agents to be able to effectively orchestrate tasks and agents for every crew.


```py
from crewai import Task, Crew
from crewai.agents.third_party_agents.langchain_custom.agent import LangchainAgent
from crewai.agents.third_party_agents.llama_index.agent import LlamaIndexAgent

from langchain.agents import load_tools
from langchain_openai import OpenAI

llm = OpenAI(temperature=0)
langchain_tools = load_tools(["google-serper"], llm=llm)

# llamaIndexAgent with its own tool
agent1 = LlamaIndexAgent(
    role="backstory agent",
    goal="who is {input}?",
    backstory="agent backstory",
    verbose=True,
)

task1 = Task(
    expected_output="a short biography of {input}",
    description="a short biography of {input}",
    agent=agent1,
)

agent2 = LangchainAgent(
    role="bio agent",
    goal="summarize the short bio for {input} and if needed do more research",
    backstory="agent backstory",
    verbose=True,
)

task2 = Task(
    description="a tldr summary of the short biography",
    expected_output="5 bullet point summary of the biography",
    agent=agent2,
    context=[task1],
)

my_crew = Crew(agents=[agent1, agent2], tasks=[task1, task2])
crew = my_crew.kickoff(inputs={"input": "andrew ng"})
print("crew", crew)
```


=======
## Setting prompt templates

Prompt templates are used to format the prompt for the agent. You can use to update the system, regular and response templates for the agent. Here's an example of how to set prompt templates:

```python
agent = Agent(
        role="{topic} specialist",
        goal="Figure {goal} out",
        backstory="I am the master of {role}",
        system_template="""<|start_header_id|>system<|end_header_id|>

{{ .System }}<|eot_id|>""",
        prompt_template="""<|start_header_id|>user<|end_header_id|>

{{ .Prompt }}<|eot_id|>""",
        response_template="""<|start_header_id|>assistant<|end_header_id|>

{{ .Response }}<|eot_id|>""",
    )
```

>>>>>>> 0fb3ccb9
## Conclusion
Agents are the building blocks of the CrewAI framework. By understanding how to define and interact with agents, you can create sophisticated AI systems that leverage the power of collaborative intelligence.<|MERGE_RESOLUTION|>--- conflicted
+++ resolved
@@ -75,7 +75,27 @@
 )
 ```
 
-<<<<<<< HEAD
+## Setting prompt templates
+
+Prompt templates are used to format the prompt for the agent. You can use to update the system, regular and response templates for the agent. Here's an example of how to set prompt templates:
+
+```python
+agent = Agent(
+        role="{topic} specialist",
+        goal="Figure {goal} out",
+        backstory="I am the master of {role}",
+        system_template="""<|start_header_id|>system<|end_header_id|>
+
+{{ .System }}<|eot_id|>""",
+        prompt_template="""<|start_header_id|>user<|end_header_id|>
+
+{{ .Prompt }}<|eot_id|>""",
+        response_template="""<|start_header_id|>assistant<|end_header_id|>
+
+{{ .Response }}<|eot_id|>""",
+    )
+```
+
 ## Using a Custom Agent
 !!! note "Custom Agent Usage with BaseAgent"
     Use other agents like llamaIndex. We created a BaseAgent, which is a wrapper around the core Agent class to run tasks, delegate tasks and ask questions to other agents in your crew and still fully customizable to fit all your needs.
@@ -125,33 +145,10 @@
 )
 
 my_crew = Crew(agents=[agent1, agent2], tasks=[task1, task2])
-crew = my_crew.kickoff(inputs={"input": "andrew ng"})
-print("crew", crew)
+crew = my_crew.kickoff(inputs={"input": "Mark Twain"})
+print("result:", crew)
 ```
 
 
-=======
-## Setting prompt templates
-
-Prompt templates are used to format the prompt for the agent. You can use to update the system, regular and response templates for the agent. Here's an example of how to set prompt templates:
-
-```python
-agent = Agent(
-        role="{topic} specialist",
-        goal="Figure {goal} out",
-        backstory="I am the master of {role}",
-        system_template="""<|start_header_id|>system<|end_header_id|>
-
-{{ .System }}<|eot_id|>""",
-        prompt_template="""<|start_header_id|>user<|end_header_id|>
-
-{{ .Prompt }}<|eot_id|>""",
-        response_template="""<|start_header_id|>assistant<|end_header_id|>
-
-{{ .Response }}<|eot_id|>""",
-    )
-```
-
->>>>>>> 0fb3ccb9
 ## Conclusion
 Agents are the building blocks of the CrewAI framework. By understanding how to define and interact with agents, you can create sophisticated AI systems that leverage the power of collaborative intelligence.