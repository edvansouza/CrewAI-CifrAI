---
title: Connect CrewAI to LLMs
description: Comprehensive guide on integrating CrewAI with various Large Language Models (LLMs), including detailed class attributes and methods.
---

## Connect CrewAI to LLMs
!!! note "Default LLM"
    By default, CrewAI uses OpenAI's GPT-4 model for language processing. However, you can configure your agents to use a different model or API. This guide will show you how to connect your agents to different LLMs through environment variables and direct instantiation.

CrewAI offers flexibility in connecting to various LLMs, including local models via [Ollama](https://ollama.ai) and different APIs like Azure. It's compatible with all [LangChain LLM](https://python.langchain.com/docs/integrations/llms/) components, enabling diverse integrations for tailored AI solutions.

## CrewAI Agent Overview
The `Agent` class is the cornerstone for implementing AI solutions in CrewAI. Here's an updated overview reflecting the latest codebase changes:

- **Attributes**:
    - `role`: Defines the agent's role within the solution.
    - `goal`: Specifies the agent's objective.
    - `backstory`: Provides a background story to the agent.
    - `llm`: Indicates the Large Language Model the agent uses.
    - `function_calling_llm` *Optinal*: Will turn the ReAct crewAI agent into a function calling agent.
    - `max_iter`: Maximum number of iterations for an agent to execute a task, default is 15.
    - `memory`: Enables the agent to retain information during the execution.
    - `max_rpm`: Sets the maximum number of requests per minute.
    - `verbose`: Enables detailed logging of the agent's execution.
    - `allow_delegation`: Allows the agent to delegate tasks to other agents, default is `True`.
    - `tools`: Specifies the tools available to the agent for task execution.
    - `step_callback`: Provides a callback function to be executed after each step.

```python
# Required
os.environ["OPENAI_MODEL_NAME"]="gpt-4-0125-preview"

# Agent will automatically use the model defined in the environment variable
example_agent = Agent(
  role='Local Expert',
  goal='Provide insights about the city',
  backstory="A knowledgeable local guide.",
  verbose=True
)
```

## Ollama Integration
Ollama is preferred for local LLM integration, offering customization and privacy benefits. To integrate Ollama with CrewAI, set the appropriate environment variables as shown below. Note: Detailed Ollama setup is beyond this document's scope, but general guidance is provided.

### Setting Up Ollama
- **Environment Variables Configuration**: To integrate Ollama, set the following environment variables:
```sh
OPENAI_API_BASE='http://localhost:11434/v1'
OPENAI_MODEL_NAME='openhermes'  # Adjust based on available model
OPENAI_API_KEY=''
```

## OpenAI Compatible API Endpoints
Switch between APIs and models seamlessly using environment variables, supporting platforms like FastChat, LM Studio, and Mistral AI.

### Configuration Examples
#### FastChat
```sh
OPENAI_API_BASE="http://localhost:8001/v1"
OPENAI_MODEL_NAME='oh-2.5m7b-q51'
OPENAI_API_KEY=NA
```

#### LM Studio
```sh
OPENAI_API_BASE="http://localhost:8000/v1"
OPENAI_MODEL_NAME=NA
OPENAI_API_KEY=NA
```

#### Mistral API
```sh
OPENAI_API_KEY=your-mistral-api-key
OPENAI_API_BASE=https://api.mistral.ai/v1
OPENAI_MODEL_NAME="mistral-small"
```

<<<<<<< HEAD
### text-gen-web-ui
```sh
OPENAI_API_BASE=http://localhost:5000/v1
OPENAI_MODEL_NAME=NA
OPENAI_API_KEY=NA
```

### Cohere
```sh
from langchain_community.chat_models import ChatCohere
# Initialize language model
os.environ["COHERE_API_KEY"] = "your-cohere-api-key"
llm = ChatCohere()

Free developer API key available here: https://cohere.com/
Langchain Documentation: https://python.langchain.com/docs/integrations/chat/cohere
```

### Azure Open AI
Azure's OpenAI API needs a distinct setup, utilizing the `langchain_openai` component for Azure-specific configurations.

Configuration settings:
=======
### Azure Open AI Configuration
For Azure OpenAI API integration, set the following environment variables:
>>>>>>> 98ee60e0
```sh
AZURE_OPENAI_VERSION="2022-12-01"
AZURE_OPENAI_DEPLOYMENT=""
AZURE_OPENAI_ENDPOINT=""
AZURE_OPENAI_KEY=""
```

### Example Agent with Azure LLM
```python
from dotenv import load_dotenv
from crewai import Agent
from langchain_openai import AzureChatOpenAI

load_dotenv()

azure_llm = AzureChatOpenAI(
    azure_endpoint=os.environ.get("AZURE_OPENAI_ENDPOINT"),
    api_key=os.environ.get("AZURE_OPENAI_KEY")
)

azure_agent = Agent(
  role='Example Agent',
  goal='Demonstrate custom LLM configuration',
  backstory='A diligent explorer of GitHub docs.',
  llm=azure_llm
)
```

## Conclusion
Integrating CrewAI with different LLMs expands the framework's versatility, allowing for customized, efficient AI solutions across various domains and platforms.<|MERGE_RESOLUTION|>--- conflicted
+++ resolved
@@ -75,7 +75,6 @@
 OPENAI_MODEL_NAME="mistral-small"
 ```
 
-<<<<<<< HEAD
 ### text-gen-web-ui
 ```sh
 OPENAI_API_BASE=http://localhost:5000/v1
@@ -97,11 +96,6 @@
 ### Azure Open AI
 Azure's OpenAI API needs a distinct setup, utilizing the `langchain_openai` component for Azure-specific configurations.
 
-Configuration settings:
-=======
-### Azure Open AI Configuration
-For Azure OpenAI API integration, set the following environment variables:
->>>>>>> 98ee60e0
 ```sh
 AZURE_OPENAI_VERSION="2022-12-01"
 AZURE_OPENAI_DEPLOYMENT=""
