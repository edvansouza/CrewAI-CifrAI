--- conflicted
+++ resolved
@@ -25,13 +25,9 @@
 regex = "^2023.12.25"
 crewai-tools = { version = "^0.1.7", optional = true }
 click = "^8.1.7"
-<<<<<<< HEAD
 python-dotenv = "^1.0.0"
-=======
-python-dotenv = "1.0.0"
 embedchain = "^0.1.98"
 appdirs = "^1.4.4"
->>>>>>> cdb0a9c9
 
 [tool.poetry.extras]
 tools = ["crewai-tools"]
