--- conflicted
+++ resolved
@@ -1,9 +1,6 @@
 import json
 from typing import Any, Dict, List, Optional, Union
 
-<<<<<<< HEAD
-from pydantic import BaseModel, Field, Json, field_validator, model_validator
-=======
 from pydantic import (
     BaseModel,
     Field,
@@ -12,7 +9,6 @@
     field_validator,
     model_validator,
 )
->>>>>>> 45ee442b
 from pydantic_core import PydanticCustomError
 
 from crewai.agent import Agent
@@ -25,12 +21,9 @@
 class Crew(BaseModel):
     """Class that represents a group of agents, how they should work together and their tasks."""
 
-<<<<<<< HEAD
-=======
     class Config:
         arbitrary_types_allowed = True
 
->>>>>>> 45ee442b
     tasks: List[Task] = Field(description="List of tasks", default_factory=list)
     agents: List[Agent] = Field(
         description="List of agents in this crew.", default_factory=list
@@ -54,7 +47,6 @@
         if isinstance(v, Json):
             return json.loads(v)
         return v
-<<<<<<< HEAD
 
     @model_validator(mode="after")
     def check_config(self):
@@ -69,22 +61,6 @@
                     "missing_keys_in_config", "Config should have agents and tasks", {}
                 )
 
-=======
-
-    @model_validator(mode="after")
-    def check_config(self):
-        if not self.config and not self.tasks and not self.agents:
-            raise PydanticCustomError(
-                "missing_keys", "Either agents and task need to be set or config.", {}
-            )
-
-        if self.config:
-            if not self.config.get("agents") or not self.config.get("tasks"):
-                raise PydanticCustomError(
-                    "missing_keys_in_config", "Config should have agents and tasks", {}
-                )
-
->>>>>>> 45ee442b
             self.agents = [Agent(**agent) for agent in self.config["agents"]]
 
             tasks = []
@@ -96,13 +72,10 @@
                 tasks.append(Task(**task, agent=task_agent))
 
             self.tasks = tasks
-<<<<<<< HEAD
-=======
 
         if self.agents:
             for agent in self.agents:
                 agent.set_cache_handler(self.cache_handler)
->>>>>>> 45ee442b
         return self
 
     def kickoff(self) -> str:
@@ -111,12 +84,9 @@
         Returns:
             Output of the crew for each task.
         """
-<<<<<<< HEAD
-=======
         for agent in self.agents:
             agent.cache_handler = self.cache_handler
 
->>>>>>> 45ee442b
         if self.process == Process.sequential:
             return self.__sequential_loop()
 
