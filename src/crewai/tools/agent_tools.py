from typing import List, Union

from langchain.tools import StructuredTool
from pydantic import BaseModel, Field

from crewai.agent import Agent
from crewai.task import Task
from crewai.utilities import I18N


class AgentTools(BaseModel):
    """Default tools around agent delegation"""

    agents: List[Agent] = Field(description="List of agents in this crew.")
    i18n: I18N = Field(default=I18N(), description="Internationalization settings.")

    def tools(self):
        coworkers = f"[{', '.join([f'{agent.role}' for agent in self.agents])}]"
        tools = [
            StructuredTool.from_function(
                func=self.delegate_work,
                name="Delegate work to coworker",
                description=self.i18n.tools("delegate_work").format(
                    coworkers=coworkers
                ),
            ),
            StructuredTool.from_function(
                func=self.ask_question,
                name="Ask question to coworker",
<<<<<<< HEAD
                description=self.i18n.tools("ask_question").format(coworkers=coworkers),
=======
                description=self.i18n.tools("ask_question").format(
                    coworkers=f"[{', '.join([f'{agent.role}' for agent in self.agents])}]"
                ),
>>>>>>> 377f919d
            ),
        ]
        return tools

    def delegate_work(
        self,
        task: str,
        context: Union[str, None] = None,
        coworker: Union[str, None] = None,
        **kwargs,
    ):
<<<<<<< HEAD
        """Useful to delegate a specific task to a co-worker passing all necessary context and names."""
        coworker = (
            coworker
            or kwargs.get("co_worker")
            or kwargs.get("co-worker")
            or kwargs.get("coworker")
        )
        print("coworker", coworker)
        if coworker is not None:
=======
        """Useful to delegate a specific task to a coworker passing all necessary context and names."""
        coworker = coworker or kwargs.get("co_worker") or kwargs.get("coworker")
        if coworker:
>>>>>>> 377f919d
            is_list = coworker.startswith("[") and coworker.endswith("]")
            if is_list:
                coworker = coworker[1:-1].split(",")[0]
        return self._execute(coworker, task, context)

    def ask_question(
        self,
        question: str,
        context: Union[str, None] = None,
        coworker: Union[str, None] = None,
        **kwargs,
    ):
        """Useful to ask a question, opinion or take from a coworker passing all necessary context and names."""
        coworker = coworker or kwargs.get("co_worker") or kwargs.get("coworker")
        if coworker:
            is_list = coworker.startswith("[") and coworker.endswith("]")
            if is_list:
                coworker = coworker[1:-1].split(",")[0]
        return self._execute(coworker, question, context)

    def _execute(self, agent: Union[str, None], task: str, context: Union[str, None]):
        """Execute the command."""
        try:
            if agent is None:
                agent = ""

            # It is important to remove the quotes from the agent name.
            # The reason we have to do this is because less-powerful LLM's
            # have difficulty producing valid JSON.
            # As a result, we end up with invalid JSON that is truncated like this:
            # {"task": "....", "coworker": "....
            # when it should look like this:
            # {"task": "....", "coworker": "...."}
            agent_name = agent.casefold().replace('"', "")

            agent = [
                available_agent
                for available_agent in self.agents
                if available_agent.role.casefold() == agent_name
            ]
        except Exception as _:
            return self.i18n.errors("agent_tool_unexsiting_coworker").format(
                coworkers="\n".join(
                    [f"- {agent.role.casefold()}" for agent in self.agents]
                )
            )

        if not agent:
            return self.i18n.errors("agent_tool_unexsiting_coworker").format(
                coworkers="\n".join(
                    [f"- {agent.role.casefold()}" for agent in self.agents]
                )
            )

        agent = agent[0]
        task = Task(
            description=task,
            agent=agent,
            expected_output="Your best answer to your coworker asking you this, accounting for the context shared.",
        )
        return agent.execute_task(task, context)<|MERGE_RESOLUTION|>--- conflicted
+++ resolved
@@ -27,13 +27,9 @@
             StructuredTool.from_function(
                 func=self.ask_question,
                 name="Ask question to coworker",
-<<<<<<< HEAD
-                description=self.i18n.tools("ask_question").format(coworkers=coworkers),
-=======
                 description=self.i18n.tools("ask_question").format(
                     coworkers=f"[{', '.join([f'{agent.role}' for agent in self.agents])}]"
                 ),
->>>>>>> 377f919d
             ),
         ]
         return tools
@@ -45,21 +41,9 @@
         coworker: Union[str, None] = None,
         **kwargs,
     ):
-<<<<<<< HEAD
-        """Useful to delegate a specific task to a co-worker passing all necessary context and names."""
-        coworker = (
-            coworker
-            or kwargs.get("co_worker")
-            or kwargs.get("co-worker")
-            or kwargs.get("coworker")
-        )
-        print("coworker", coworker)
-        if coworker is not None:
-=======
         """Useful to delegate a specific task to a coworker passing all necessary context and names."""
         coworker = coworker or kwargs.get("co_worker") or kwargs.get("coworker")
         if coworker:
->>>>>>> 377f919d
             is_list = coworker.startswith("[") and coworker.endswith("]")
             if is_list:
                 coworker = coworker[1:-1].split(",")[0]
