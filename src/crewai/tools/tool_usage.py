--- conflicted
+++ resolved
@@ -9,7 +9,11 @@
 from crewai.telemetry import Telemetry
 from crewai.tools.tool_calling import InstructorToolCalling, ToolCalling
 from crewai.utilities import I18N, Converter, ConverterError, Printer
-import agentops
+agentops = None
+try:
+  import agentops
+except ImportError:
+  pass
 
 OPENAI_BIGGER_MODELS = ["gpt-4"]
 
@@ -97,11 +101,7 @@
         tool: BaseTool,
         calling: Union[ToolCalling, InstructorToolCalling],
     ) -> None:
-<<<<<<< HEAD
         tool_event = agentops.ToolEvent(name=calling.tool_name) if agentops else None
-=======
-        tool_event = agentops.ToolEvent(name=calling.tool_name)
->>>>>>> 3d525759
         if self._check_tool_repeated_usage(calling=calling):
             try:
                 result = self._i18n.errors("task_repeated_usage").format(
@@ -165,12 +165,8 @@
                     self._printer.print(content=f"\n\n{error_message}\n", color="red")
                     return error
                 self.task.increment_tools_errors()
-<<<<<<< HEAD
                 if agentops:
                   agentops.record(agentops.ErrorEvent(exception=e, trigger_event=tool_event))
-=======
-                agentops.record(agentops.ErrorEvent(details=e, trigger_event=tool_event))
->>>>>>> 3d525759
                 return self.use(calling=calling, tool_string=tool_string)
 
             if self.tools_handler:
@@ -191,12 +187,8 @@
                 )
 
         self._printer.print(content=f"\n\n{result}\n", color="purple")
-<<<<<<< HEAD
         if agentops:
           agentops.record(tool_event)
-=======
-        agentops.record(tool_event)
->>>>>>> 3d525759
         self._telemetry.tool_usage(
             llm=self.function_calling_llm,
             tool_name=tool.name,
