--- conflicted
+++ resolved
@@ -329,12 +329,8 @@
         if directory and not os.path.exists(directory):
             os.makedirs(directory)
 
-<<<<<<< HEAD
         # type: ignore # Argument 1 to "open" has incompatible type "str | None"; expected "int | str | bytes | PathLike[str] | PathLike[bytes]"
-        with open(self.output_file, "w") as file:
-=======
-        with open(self.output_file, "w", encoding='utf-8') as file:  # type: ignore # Argument 1 to "open" has incompatible type "str | None"; expected "int | str | bytes | PathLike[str] | PathLike[bytes]"
->>>>>>> 1a1f4717
+        with open(self.output_file, "w", encoding='utf-8') as file:
             file.write(result)
         return None
 
